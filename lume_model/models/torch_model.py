import os
import logging
from typing import Union
from copy import deepcopy

import torch
from pydantic import field_validator
from botorch.models.transforms.input import ReversibleInputTransform

from lume_model.base import LUMEBaseModel
from lume_model.variables import ScalarVariable
from lume_model.models.utils import itemize_dict, format_inputs, InputDictModel

logger = logging.getLogger(__name__)


class TorchModel(LUMEBaseModel):
    """LUME-model class for torch models.

    By default, the models are assumed to be fixed, so all gradient computation is deactivated and the model and
    transformers are put in evaluation mode.

    Attributes:
        model: The torch base model.
        input_variables: List defining the input variables and their order.
        output_variables: List defining the output variables and their order.
        input_transformers: List of transformer objects to apply to input before passing to model.
        output_transformers: List of transformer objects to apply to output of model.
        output_format: Determines format of outputs: "tensor" or "raw".
        device: Device on which the model will be evaluated. Defaults to "cpu".
        fixed_model: If true, the model and transformers are put in evaluation mode and all gradient
          computation is deactivated.
        precision: Precision of the model, either "double" or "single".
    """

    model: torch.nn.Module
    input_transformers: list[Union[ReversibleInputTransform, torch.nn.Linear]] = None
    output_transformers: list[Union[ReversibleInputTransform, torch.nn.Linear]] = None
    output_format: str = "tensor"
    device: Union[torch.device, str] = "cpu"
    fixed_model: bool = True
    precision: str = "double"

    def __init__(self, *args, **kwargs):
        """Initializes TorchModel.

        Args:
            *args: Accepts a single argument which is the model configuration as dictionary, YAML or JSON
              formatted string or file path.
            **kwargs: See class attributes.
        """
        super().__init__(*args, **kwargs)
        self.input_transformers = (
            [] if self.input_transformers is None else self.input_transformers
        )
        self.output_transformers = (
            [] if self.output_transformers is None else self.output_transformers
        )

        # dtype property sets precision across model and transformers
        self.dtype

        # fixed model: set full model in eval mode and deactivate all gradients
        if self.fixed_model:
            is_scripted = isinstance(self.model, torch.jit.ScriptModule)
            self.model.eval().requires_grad_(False) if not is_scripted else None
            for t in self.input_transformers + self.output_transformers:
                if isinstance(t, torch.nn.Module):
                    t.eval().requires_grad_(False)

        # ensure consistent device
        self.to(self.device)

    @property
    def dtype(self):
        if self.precision == "double":
            self._dtype = torch.double
        elif self.precision == "single":
            self._dtype = torch.float
        else:
            raise ValueError(
                f"Unknown precision {self.precision}, "
                f"expected one of ['double', 'single']."
            )
        self._set_precision(self._dtype)
        return self._dtype

    @property
    def _tkwargs(self):
        return {"device": self.device, "dtype": self.dtype}

    @field_validator("model", mode="before")
    def validate_torch_model(cls, v):
        if isinstance(v, (str, os.PathLike)):
            if os.path.exists(v):
                try:
                    v = torch.jit.load(v)
                    print(f"Loaded TorchScript (JIT) model from file: {v}")
                except RuntimeError:
                    v = torch.load(v, weights_only=False)
                    print(f"Loaded PyTorch model from file: {v}")
            else:
                raise OSError(f"File {v} is not found.")
        return v

    @field_validator("input_variables")
    def verify_input_default_value(cls, value):
        """Verifies that input variables have the required default values."""
        for var in value:
            if var.default_value is None or not var.default_value:
                raise ValueError(
                    f"Input variable {var.name} must have a default value."
                )
        return value

    @field_validator("input_transformers", "output_transformers", mode="before")
    def validate_transformers(cls, v):
        if not isinstance(v, list):
            raise ValueError("Transformers must be passed as list.")
        loaded_transformers = []
        for t in v:
            if isinstance(t, (str, os.PathLike)):
                if os.path.exists(t):
                    t = torch.load(t, weights_only=False)
                else:
                    raise OSError(f"File {t} is not found.")
            loaded_transformers.append(t)
        v = loaded_transformers
        return v

    @field_validator("output_format")
    def validate_output_format(cls, v):
        supported_formats = ["tensor", "variable", "raw"]
        if v not in supported_formats:
            raise ValueError(
                f"Unknown output format {v}, expected one of {supported_formats}."
            )
        return v

    def _set_precision(self, value: torch.dtype):
        """Sets the precision of the model."""
        self.model.to(dtype=value)
        for t in self.input_transformers + self.output_transformers:
            if isinstance(t, torch.nn.Module):
                t.to(dtype=value)

    def _evaluate(
        self,
        input_dict: dict[str, Union[float, torch.Tensor]],
    ) -> dict[str, Union[float, torch.Tensor]]:
        """Evaluates model on the given input dictionary.

        Args:
            input_dict: Input dictionary on which to evaluate the model.

        Returns:
            Dictionary of output variable names to values.
        """
        formatted_inputs = format_inputs(input_dict)
        input_tensor = self._arrange_inputs(formatted_inputs)
        input_tensor = self._transform_inputs(input_tensor)
        output_tensor = self.model(input_tensor)
        output_tensor = self._transform_outputs(output_tensor)
        parsed_outputs = self._parse_outputs(output_tensor)
        output_dict = self._prepare_outputs(parsed_outputs)
        return output_dict

    def input_validation(self, input_dict: dict[str, Union[float, torch.Tensor]]):
        """Validates input dictionary before evaluation.

        Args:
            input_dict: Input dictionary to validate.

        Returns:
            Validated input dictionary.
        """
        # validate input type (ints only are cast to floats for scalars)
        validated_input = InputDictModel(input_dict=input_dict).input_dict
        # format inputs as tensors w/o changing the dtype
        formatted_inputs = format_inputs(validated_input)
        # check default values for missing inputs
        filled_inputs = self._fill_default_inputs(formatted_inputs)
        # itemize inputs for validation
        itemized_inputs = itemize_dict(filled_inputs)

        for ele in itemized_inputs:
            # validate values that were in the torch tensor
            # any ints in the torch tensor will be cast to floats by Pydantic
            # but others will be caught, e.g. booleans
            ele = InputDictModel(input_dict=ele).input_dict
            # validate each value based on its var class and config
            super().input_validation(ele)

        # return the validated input dict for consistency w/ casting ints to floats
        if any([isinstance(value, torch.Tensor) for value in validated_input.values()]):
            validated_input = {
                k: v.to(**self._tkwargs) for k, v in validated_input.items()
            }

        return validated_input

    def output_validation(self, output_dict: dict[str, Union[float, torch.Tensor]]):
        """Itemizes tensors before performing output validation."""
        itemized_outputs = itemize_dict(output_dict)
        for ele in itemized_outputs:
            super().output_validation(ele)

    def random_input(self, n_samples: int = 1) -> dict[str, torch.Tensor]:
        """Generates random input(s) for the model.

        Args:
            n_samples: Number of random samples to generate.

        Returns:
            Dictionary of input variable names to tensors.
        """
        input_dict = {}
        for var in self.input_variables:
            if isinstance(var, ScalarVariable):
                input_dict[var.name] = var.value_range[0] + torch.rand(
                    size=(n_samples,)
                ) * (var.value_range[1] - var.value_range[0])
            else:
                torch.tensor(var.default_value, **self._tkwargs).repeat((n_samples, 1))
        return input_dict

    def random_evaluate(
        self, n_samples: int = 1
    ) -> dict[str, Union[float, torch.Tensor]]:
        """Returns random evaluation(s) of the model.

        Args:
            n_samples: Number of random samples to evaluate.

        Returns:
            Dictionary of variable names to outputs.
        """
        random_input = self.random_input(n_samples)
        return self.evaluate(random_input)

    def to(self, device: Union[torch.device, str]):
        """Updates the device for the model, transformers and default values.

        Args:
            device: Device on which the model will be evaluated.
        """
        self.model.to(device)
        for t in self.input_transformers + self.output_transformers:
            if isinstance(t, torch.nn.Module):
                t.to(device)
        self.device = device

    def insert_input_transformer(
        self, new_transformer: ReversibleInputTransform, loc: int
    ):
        """Inserts an additional input transformer at the given location.

        Args:
            new_transformer: New transformer to add.
            loc: Location where the new transformer shall be added to the transformer list.
        """
        self.input_transformers = (
            self.input_transformers[:loc]
            + [new_transformer]
            + self.input_transformers[loc:]
        )

    def insert_output_transformer(
        self, new_transformer: ReversibleInputTransform, loc: int
    ):
        """Inserts an additional output transformer at the given location.

        Args:
            new_transformer: New transformer to add.
            loc: Location where the new transformer shall be added to the transformer list.
        """
        self.output_transformers = (
            self.output_transformers[:loc]
            + [new_transformer]
            + self.output_transformers[loc:]
        )

    def update_input_variables_to_transformer(
        self, transformer_loc: int
    ) -> list[ScalarVariable]:
        """Returns input variables updated to the transformer at the given location.

        Updated are the value ranges and default of the input variables. This allows, e.g., to add a
        calibration transformer and to update the input variable specification accordingly.

        Args:
            transformer_loc: The location of the input transformer to adjust for.

        Returns:
            The updated input variables.
        """
        x_old = {
            "min": torch.tensor(
                [var.value_range[0] for var in self.input_variables], dtype=self.dtype
            ),
            "max": torch.tensor(
                [var.value_range[1] for var in self.input_variables], dtype=self.dtype
            ),
            "default": torch.tensor(
                [var.default_value for var in self.input_variables], dtype=self.dtype
            ),
        }
        x_new = {}
        for key in x_old.keys():
            x = x_old[key]

            # Make at least 2D
            if x.ndim == 0:
                x = x.unsqueeze(0)
            if x.ndim == 1:
                x = x.unsqueeze(0)

            # compute previous limits at transformer location
            for i in range(transformer_loc):
                if isinstance(self.input_transformers[i], ReversibleInputTransform):
                    x = self.input_transformers[i].transform(x)
                else:
                    x = self.input_transformers[i](x)
            # untransform of transformer to adjust for
            if isinstance(
                self.input_transformers[transformer_loc], ReversibleInputTransform
            ):
                x = self.input_transformers[transformer_loc].untransform(x)
            else:
                w = self.input_transformers[transformer_loc].weight
                b = self.input_transformers[transformer_loc].bias
                x = torch.matmul((x - b), torch.linalg.inv(w.T))
            # backtrack through transformers
            for transformer in self.input_transformers[:transformer_loc][::-1]:
                if isinstance(
                    self.input_transformers[transformer_loc], ReversibleInputTransform
                ):
                    x = transformer.untransform(x)
                else:
                    w, b = transformer.weight, transformer.bias
                    x = torch.matmul((x - b), torch.linalg.inv(w.T))
            x_new[key] = x
        updated_variables = deepcopy(self.input_variables)
        for i, var in enumerate(updated_variables):
            var.value_range = [x_new["min"][0][i].item(), x_new["max"][0][i].item()]
            var.default_value = x_new["default"][0][i].item()
        return updated_variables

<<<<<<< HEAD
    def _fill_default_inputs(
        self, input_dict: dict[str, torch.Tensor]
    ) -> dict[str, torch.Tensor]:
=======
    def _format_inputs(
        self,
        input_dict: dict[str, Union[float, torch.Tensor]],
    ) -> dict[str, torch.Tensor]:
        """Formats values of the input dictionary as tensors.

        Args:
            input_dict: Dictionary of input variable names to values.

        Returns:
            Dictionary of input variable names to tensors.
        """
        formatted_inputs = {}
        for var_name, value in input_dict.items():
            v = value if isinstance(value, torch.Tensor) else torch.tensor(value)
            formatted_inputs[var_name] = v.squeeze()
        return formatted_inputs

    def _fill_default_inputs(
        self, input_dict: dict[str, torch.Tensor]
    ) -> dict[str, torch.Tensor]:
>>>>>>> f7c65666
        """Fills missing input variables with default values.

        Args:
            input_dict: Dictionary of input variable names to tensors.

        Returns:
            Dictionary of input variable names to tensors with default values for missing inputs.
        """
        for var in self.input_variables:
            if var.name not in input_dict.keys():
                input_dict[var.name] = torch.tensor(var.default_value, **self._tkwargs)
        return input_dict

    def _arrange_inputs(
        self, formatted_inputs: dict[str, torch.Tensor]
    ) -> torch.Tensor:
        """Enforces order of input variables.

        Enforces the order of the input variables to be passed to the transformers and model and updates the
        returned tensor with default values for any inputs that are missing.

        Args:
            formatted_inputs: Dictionary of input variable names to tensors.

        Returns:
            Ordered input tensor to be passed to the transformers.
        """
        default_tensor = torch.tensor(
            [var.default_value for var in self.input_variables], **self._tkwargs
        )

        # determine input shape
        input_shapes = [formatted_inputs[k].shape for k in formatted_inputs.keys()]
        if not all(ele == input_shapes[0] for ele in input_shapes):
            raise ValueError("Inputs have inconsistent shapes.")

        input_tensor = torch.tile(default_tensor, dims=(*input_shapes[0], 1))
        for key, value in formatted_inputs.items():
            input_tensor[..., self.input_names.index(key)] = value

        if input_tensor.shape[-1] != len(self.input_names):
            raise ValueError(
                f"""
                Last dimension of input tensor doesn't match the expected number of inputs\n
                received: {default_tensor.shape}, expected {len(self.input_names)} as the last dimension
                """
            )
        return input_tensor

    def _transform_inputs(self, input_tensor: torch.Tensor) -> torch.Tensor:
        """Applies transformations to the inputs.

        Args:
            input_tensor: Ordered input tensor to be passed to the transformers.

        Returns:
            Tensor of transformed inputs to be passed to the model.
        """
        # Make at least 2D
        if input_tensor.ndim == 0:
            input_tensor = input_tensor.unsqueeze(0)
        if input_tensor.ndim == 1:
            input_tensor = input_tensor.unsqueeze(0)

        for transformer in self.input_transformers:
            if isinstance(transformer, ReversibleInputTransform):
                input_tensor = transformer.transform(input_tensor)
            else:
                input_tensor = transformer(input_tensor)
        return input_tensor

    def _transform_outputs(self, output_tensor: torch.Tensor) -> torch.Tensor:
        """(Un-)Transforms the model output tensor.

        Args:
            output_tensor: Output tensor from the model.

        Returns:
            (Un-)Transformed output tensor.
        """
        for transformer in self.output_transformers:
            if isinstance(transformer, ReversibleInputTransform):
                output_tensor = transformer.untransform(output_tensor)
            else:
                w, b = transformer.weight, transformer.bias
                output_tensor = torch.matmul((output_tensor - b), torch.linalg.inv(w.T))
        return output_tensor

    def _parse_outputs(self, output_tensor: torch.Tensor) -> dict[str, torch.Tensor]:
        """Constructs dictionary from model output tensor.

        Args:
            output_tensor: (Un-)transformed output tensor from the model.

        Returns:
            Dictionary of output variable names to (un-)transformed tensors.
        """
        parsed_outputs = {}
        if output_tensor.dim() in [0, 1]:
            output_tensor = output_tensor.unsqueeze(0)
        if len(self.output_names) == 1:
            parsed_outputs[self.output_names[0]] = output_tensor.squeeze()
        else:
            for idx, output_name in enumerate(self.output_names):
                parsed_outputs[output_name] = output_tensor[..., idx].squeeze()
        return parsed_outputs

    def _prepare_outputs(
        self,
        parsed_outputs: dict[str, torch.Tensor],
    ) -> dict[str, Union[float, torch.Tensor]]:
        """Updates and returns outputs according to output_format.

        Updates the output variables within the model to reflect the new values.

        Args:
            parsed_outputs: Dictionary of output variable names to transformed tensors.

        Returns:
            Dictionary of output variable names to values depending on output_format.
        """
        if self.output_format.lower() == "tensor":
            return parsed_outputs
        else:
            return {
                key: value.item() if value.squeeze().dim() == 0 else value
                for key, value in parsed_outputs.items()
<<<<<<< HEAD
            }
=======
            }

    @staticmethod
    def _itemize_dict(
        d: dict[str, Union[float, torch.Tensor]],
    ) -> list[dict[str, Union[float, torch.Tensor]]]:
        """Itemizes the given in-/output dictionary.

        Args:
            d: Dictionary to itemize.

        Returns:
            List of in-/output dictionaries, each containing only a single value per in-/output.
        """
        has_tensors = any([isinstance(value, torch.Tensor) for value in d.values()])
        itemized_dicts = []
        if has_tensors:
            for k, v in d.items():
                for i, ele in enumerate(v.flatten()):
                    if i >= len(itemized_dicts):
                        itemized_dicts.append({k: ele.item()})
                    else:
                        itemized_dicts[i][k] = ele.item()
        else:
            itemized_dicts = [d]
        return itemized_dicts

    # def _update_image_limits(
    #         self,
    #         variable: ScalarVariable, predicted_output: dict[str, torch.Tensor],
    # ):
    #     output_idx = self.output_names.index(variable.name)
    #     if self.output_variables[output_idx].x_min_variable:
    #         self.output_variables[output_idx].x_min = predicted_output[
    #             self.output_variables[output_idx].x_min_variable
    #         ].item()
    #
    #     if self.output_variables[output_idx].x_max_variable:
    #         self.output_variables[output_idx].x_max = predicted_output[
    #             self.output_variables[output_idx].x_max_variable
    #         ].item()
    #
    #     if self.output_variables[output_idx].y_min_variable:
    #         self.output_variables[output_idx].y_min = predicted_output[
    #             self.output_variables[output_idx].y_min_variable
    #         ].item()
    #
    #     if self.output_variables[output_idx].y_max_variable:
    #         self.output_variables[output_idx].y_max = predicted_output[
    #             self.output_variables[output_idx].y_max_variable
    #         ].item()


class InputDictModel(BaseModel):
    """Pydantic model for input dictionary validation.

    Attributes:
        input_dict: Input dictionary to validate.
    """

    input_dict: Dict[str, Union[torch.Tensor, float]]

    model_config = ConfigDict(arbitrary_types_allowed=True, strict=True)
>>>>>>> f7c65666
<|MERGE_RESOLUTION|>--- conflicted
+++ resolved
@@ -346,33 +346,9 @@
             var.default_value = x_new["default"][0][i].item()
         return updated_variables
 
-<<<<<<< HEAD
     def _fill_default_inputs(
         self, input_dict: dict[str, torch.Tensor]
     ) -> dict[str, torch.Tensor]:
-=======
-    def _format_inputs(
-        self,
-        input_dict: dict[str, Union[float, torch.Tensor]],
-    ) -> dict[str, torch.Tensor]:
-        """Formats values of the input dictionary as tensors.
-
-        Args:
-            input_dict: Dictionary of input variable names to values.
-
-        Returns:
-            Dictionary of input variable names to tensors.
-        """
-        formatted_inputs = {}
-        for var_name, value in input_dict.items():
-            v = value if isinstance(value, torch.Tensor) else torch.tensor(value)
-            formatted_inputs[var_name] = v.squeeze()
-        return formatted_inputs
-
-    def _fill_default_inputs(
-        self, input_dict: dict[str, torch.Tensor]
-    ) -> dict[str, torch.Tensor]:
->>>>>>> f7c65666
         """Fills missing input variables with default values.
 
         Args:
@@ -500,70 +476,4 @@
             return {
                 key: value.item() if value.squeeze().dim() == 0 else value
                 for key, value in parsed_outputs.items()
-<<<<<<< HEAD
-            }
-=======
-            }
-
-    @staticmethod
-    def _itemize_dict(
-        d: dict[str, Union[float, torch.Tensor]],
-    ) -> list[dict[str, Union[float, torch.Tensor]]]:
-        """Itemizes the given in-/output dictionary.
-
-        Args:
-            d: Dictionary to itemize.
-
-        Returns:
-            List of in-/output dictionaries, each containing only a single value per in-/output.
-        """
-        has_tensors = any([isinstance(value, torch.Tensor) for value in d.values()])
-        itemized_dicts = []
-        if has_tensors:
-            for k, v in d.items():
-                for i, ele in enumerate(v.flatten()):
-                    if i >= len(itemized_dicts):
-                        itemized_dicts.append({k: ele.item()})
-                    else:
-                        itemized_dicts[i][k] = ele.item()
-        else:
-            itemized_dicts = [d]
-        return itemized_dicts
-
-    # def _update_image_limits(
-    #         self,
-    #         variable: ScalarVariable, predicted_output: dict[str, torch.Tensor],
-    # ):
-    #     output_idx = self.output_names.index(variable.name)
-    #     if self.output_variables[output_idx].x_min_variable:
-    #         self.output_variables[output_idx].x_min = predicted_output[
-    #             self.output_variables[output_idx].x_min_variable
-    #         ].item()
-    #
-    #     if self.output_variables[output_idx].x_max_variable:
-    #         self.output_variables[output_idx].x_max = predicted_output[
-    #             self.output_variables[output_idx].x_max_variable
-    #         ].item()
-    #
-    #     if self.output_variables[output_idx].y_min_variable:
-    #         self.output_variables[output_idx].y_min = predicted_output[
-    #             self.output_variables[output_idx].y_min_variable
-    #         ].item()
-    #
-    #     if self.output_variables[output_idx].y_max_variable:
-    #         self.output_variables[output_idx].y_max = predicted_output[
-    #             self.output_variables[output_idx].y_max_variable
-    #         ].item()
-
-
-class InputDictModel(BaseModel):
-    """Pydantic model for input dictionary validation.
-
-    Attributes:
-        input_dict: Input dictionary to validate.
-    """
-
-    input_dict: Dict[str, Union[torch.Tensor, float]]
-
-    model_config = ConfigDict(arbitrary_types_allowed=True, strict=True)
->>>>>>> f7c65666
+            }