--- conflicted
+++ resolved
@@ -144,19 +144,10 @@
                     self.default_value, self.name, value
                 )
             else:
-<<<<<<< HEAD
                 error_message = (
                     "Value ({}) of '{}' is out of valid range: ([{},{}]).".format(
                         value, self.name, *self.value_range
                     )
-=======
-                error_message = "Value ({}) of '{}' is out of valid range.".format(
-                    value, self.name
-                )
-            if self.value_range is not None:
-                error_message = error_message[:-1] + " ([{},{}]).".format(
-                    *self.value_range
->>>>>>> 54b214f3
                 )
             range_warning_message = (
                 error_message
