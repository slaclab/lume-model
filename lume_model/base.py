import os
import json
import logging
from abc import ABC, abstractmethod
from typing import Any, Callable, Optional, Union
from types import FunctionType, MethodType
from io import TextIOWrapper

import yaml
import numpy as np
from pydantic import BaseModel, ConfigDict, field_validator

from lume_model.variables import ScalarVariable, get_variable, ConfigEnum
from lume_model.utils import (
    try_import_module,
    verify_unique_variable_names,
    serialize_variables,
    deserialize_variables,
    variables_from_dict,
    replace_relative_paths,
)

logger = logging.getLogger(__name__)

JSON_ENCODERS = {
    # function/method type distinguished for class members and not recognized as callables
    FunctionType: lambda x: f"{x.__module__}.{x.__qualname__}",
    MethodType: lambda x: f"{x.__module__}.{x.__qualname__}",
    Callable: lambda x: f"{x.__module__}.{x.__qualname__}",
    type: lambda x: f"{x.__module__}.{x.__name__}",
    np.ndarray: lambda x: x.tolist(),
    np.int64: lambda x: int(x),
    np.float64: lambda x: float(x),
}


def process_torch_module(
    module,
    base_key: str = "",
    key: str = "",
    file_prefix: Union[str, os.PathLike] = "",
    save_modules: bool = True,
    save_jit: bool = False,
):
    """Optionally saves the given torch module to file and returns the filename.

    Args:
        base_key: Base key at this stage of serialization.
        key: Key corresponding to the torch module.
        module: The torch module to process.
        file_prefix: Prefix for generated filenames.
        save_modules: Determines whether torch modules are saved to file.
        save_jit: Determines whether the model gets saved as TorchScript.

    Returns:
        Filename under which the torch module is (or would be) saved.
    """
    torch = try_import_module("torch")
    filepath_prefix, filename_prefix = os.path.split(file_prefix)
    prefixes = [ele for ele in [filename_prefix, base_key] if not ele == ""]
    filename = "{}.pt".format(key)
    jit_filename = "{}.jit".format(key)
    if prefixes:
        filename = "_".join((*prefixes, filename))
        jit_filename = "_".join((*prefixes, jit_filename))
    if save_modules:
        filepath = os.path.join(filepath_prefix, filename)
        torch.save(module, filepath)
    if save_jit:
        filepath = os.path.join(filepath_prefix, jit_filename)
        try:
            scripted_model = torch.jit.script(module)
            torch.jit.save(scripted_model, filepath)
        except Exception as e:
            logger.warning(
                "Saving as JIT through scripting has only been evaluated "
                "for NN models that don't depend on BoTorch modules."
            )
            logger.error(f"Failed to script the model: {e}")
            raise e
    return jit_filename if save_jit else filename


def recursive_serialize(
    v: dict[str, Any],
    base_key: str = "",
    file_prefix: Union[str, os.PathLike] = "",
    save_models: bool = True,
    save_jit: bool = False,
):
    """Recursively performs custom serialization for the given object.

    Args:
        v: Object to serialize.
        base_key: Base key at this stage of serialization.
        file_prefix: Prefix for generated filenames.
        save_models: Determines whether models are saved to file.
        save_jit: Determines whether the model is saved as TorchScript.

    Returns:
        Serialized object.
    """
    # try to import modules for LUMEBaseModel child classes
    torch = try_import_module("torch")
    # serialize
    v = serialize_variables(v)
    for key, value in v.items():
        if isinstance(value, dict):
            v[key] = recursive_serialize(value, key)
        elif torch is not None and isinstance(value, torch.nn.Module):
            v[key] = process_torch_module(
                value, base_key, key, file_prefix, save_models, save_jit
            )
        elif (
            isinstance(value, list)
            and torch is not None
            and any(isinstance(ele, torch.nn.Module) for ele in value)
        ):
            v[key] = [
                process_torch_module(
                    value[i], base_key, f"{key}_{i}", file_prefix, save_models, False
                )
                for i in range(len(value))
            ]
        else:
            for _type, func in JSON_ENCODERS.items():
                if isinstance(value, _type):
                    v[key] = func(value)
        # check to make sure object has been serialized, if not use a generic serializer
        try:
            json.dumps(v[key])
        except (TypeError, OverflowError):
            v[key] = f"{v[key].__module__}.{v[key].__class__.__qualname__}"

    return v


def recursive_deserialize(v):
    """Recursively performs custom deserialization for the given object.

    Args:
        v: Object to deserialize.

    Returns:
        Deserialized object.
    """
    # deserialize
    v = deserialize_variables(v)
    for key, value in v.items():
        if isinstance(value, dict):
            v[key] = recursive_deserialize(value)
    return v


def json_dumps(
    v,
    *,
    base_key="",
    file_prefix: Union[str, os.PathLike] = "",
    save_models: bool = True,
    save_jit: bool = False,
):
    """Serializes variables before dumping with json.

    Args:
        v: Object to dump.
        base_key: Base key for serialization.
        file_prefix: Prefix for generated filenames.
        save_models: Determines whether models are saved to file.
        save_jit: Determines whether the model is saved as TorchScript.

    Returns:
        JSON formatted string.
    """
    v = recursive_serialize(
        v.model_dump(), base_key, file_prefix, save_models, save_jit
    )
    v = json.dumps(v)
    return v


def json_loads(v):
    """Loads JSON formatted string and recursively deserializes the result.

    Args:
        v: JSON formatted string to load.

    Returns:
        Deserialized object.
    """
    v = json.loads(v)
    v = recursive_deserialize(v)
    return v


def parse_config(
    config: Union[dict, str, TextIOWrapper, os.PathLike],
    model_fields: dict = None,
) -> dict:
    """Parses model configuration and returns keyword arguments for model constructor.

    Args:
        config: Model configuration as dictionary, YAML or JSON formatted string, file or file path.
        model_fields: Fields expected by the model (required for replacing relative paths).

    Returns:
        Configuration as keyword arguments for model constructor.
    """
    config_file = None
    if isinstance(config, dict):
        d = config
    else:
        if isinstance(config, TextIOWrapper):
            yaml_str = config.read()
            config_file = os.path.abspath(config.name)
        elif isinstance(config, (str, os.PathLike)) and os.path.exists(config):
            with open(config) as f:
                yaml_str = f.read()
            config_file = os.path.abspath(config)
        else:
            yaml_str = config
        d = recursive_deserialize(yaml.safe_load(yaml_str))
    if config_file is not None:
        config_dir = os.path.dirname(os.path.realpath(config_file))
        d = replace_relative_paths(d, model_fields, config_dir)
    return model_kwargs_from_dict(d)


def model_kwargs_from_dict(config: dict) -> dict:
    """Processes model configuration and returns the corresponding keyword arguments for model constructor.

    Args:
        config: Model configuration.

    Returns:
        Configuration as keyword arguments for model constructor.
    """
    config = deserialize_variables(config)
    if all(key in config.keys() for key in ["input_variables", "output_variables"]):
        config["input_variables"], config["output_variables"] = variables_from_dict(
            config
        )
    config.pop("model_class", None)
    return config


class LUMEBaseModel(BaseModel, ABC):
    """Abstract base class for models using lume-model variables.

    Inheriting classes must define the evaluate method and variable names must be unique (respectively).
    Models build using this framework will be compatible with the lume-epics EPICS server and associated tools.

    Attributes:
        input_variables: List defining the input variables and their order.
        output_variables: List defining the output variables and their order.
        input_validation_config: Determines the behavior during input validation by specifying the validation
          config for each input variable: {var_name: value}. Value can be "warn", "error", or None.
        output_validation_config: Determines the behavior during output validation by specifying the validation
          config for each output variable: {var_name: value}. Value can be "warn", "error", or None.
    """

    input_variables: list[ScalarVariable]
    output_variables: list[ScalarVariable]
    input_validation_config: Optional[dict[str, ConfigEnum]] = None
    output_validation_config: Optional[dict[str, ConfigEnum]] = None

    model_config = ConfigDict(arbitrary_types_allowed=True, validate_assignment=True)

    @field_validator("input_variables", "output_variables", mode="before")
    def validate_input_variables(cls, value):
        new_value = []
        if isinstance(value, dict):
            for name, val in value.items():
                if isinstance(val, dict):
                    variable_class = get_variable(val["variable_class"])
                    new_value.append(variable_class(name=name, **val))
                elif isinstance(val, ScalarVariable):
                    new_value.append(val)
                else:
                    raise TypeError(f"type {type(val)} not supported")
        elif isinstance(value, list):
            new_value = value
        return new_value

    def __init__(self, *args, **kwargs):
        """Initializes LUMEBaseModel.

        Args:
            *args: Accepts a single argument which is the model configuration as dictionary, YAML or JSON
              formatted string or file path.
            **kwargs: See class attributes.
        """
        if len(args) == 1:
            if len(kwargs) > 0:
                raise ValueError(
                    "Cannot specify YAML string and keyword arguments for LUMEBaseModel init."
                )
            super().__init__(**parse_config(args[0], self.model_fields))
        elif len(args) > 1:
            raise ValueError(
                "Arguments to LUMEBaseModel must be either a single YAML string "
                "or keyword arguments passed directly to pydantic."
            )
        else:
            super().__init__(**kwargs)

    @field_validator("input_variables", "output_variables")
    def unique_variable_names(cls, value):
        verify_unique_variable_names(value)
        return value

    @field_validator("input_variables")
    def verify_input_default_value(cls, value):
        """Verifies that input variables have the required default values."""
        for var in value:
            if var.default_value is None:
<<<<<<< HEAD
                raise ValueError(f"Input variable {var.name} must have a default value.")
=======
                raise ValueError(
                    f"Input variable {var.name} must have a default value."
                )
>>>>>>> f0dd4ffd
        return value

    @property
    def input_names(self) -> list[str]:
        return [var.name for var in self.input_variables]

    @property
    def output_names(self) -> list[str]:
        return [var.name for var in self.output_variables]

    @property
    def default_input_validation_config(self) -> dict[str, ConfigEnum]:
        """Determines default behavior during input validation (if input_validation_config is None)."""
        return {var.name: var.default_validation_config for var in self.input_variables}

    @property
    def default_output_validation_config(self) -> dict[str, ConfigEnum]:
        """Determines default behavior during output validation (if output_validation_config is None)."""
        return {
            var.name: var.default_validation_config for var in self.output_variables
        }

    def evaluate(self, input_dict: dict[str, Any]) -> dict[str, Any]:
        """Main evaluation function, child classes must implement the _evaluate method."""
        validated_input_dict = self.input_validation(input_dict)
        output_dict = self._evaluate(validated_input_dict)
        self.output_validation(output_dict)
        return output_dict

    @abstractmethod
    def _evaluate(self, input_dict: dict[str, Any]) -> dict[str, Any]:
        pass

    def input_validation(self, input_dict: dict[str, Any]) -> dict[str, Any]:
        for name, value in input_dict.items():
            _config = (
                None
                if self.input_validation_config is None
                else self.input_validation_config.get(name)
            )
            var = self.input_variables[self.input_names.index(name)]
            var.validate_value(value, config=_config)
        return input_dict

    def output_validation(self, output_dict: dict[str, Any]) -> dict[str, Any]:
        for name, value in output_dict.items():
            _config = (
                None
                if self.output_validation_config is None
                else self.output_validation_config.get(name)
            )
            var = self.output_variables[self.output_names.index(name)]
            var.validate_value(value, config=_config)
        return output_dict

    def to_json(self, **kwargs) -> str:
        return json_dumps(self, **kwargs)

    def model_dump(self, **kwargs) -> dict[str, Any]:
        config = super().model_dump(**kwargs)
        config["input_variables"] = [var.model_dump() for var in self.input_variables]
        config["output_variables"] = [var.model_dump() for var in self.output_variables]
        return {"model_class": self.__class__.__name__} | config

    def json(self, **kwargs) -> str:
        result = self.to_json(**kwargs)
        config = json.loads(result)
        return json.dumps(config)

    def yaml(
        self,
        base_key: str = "",
        file_prefix: str = "",
        save_models: bool = False,
        save_jit: bool = False,
    ) -> str:
        """Serializes the object and returns a YAML formatted string defining the model.

        Args:
            base_key: Base key for serialization.
            file_prefix: Prefix for generated filenames.
            save_models: Determines whether models are saved to file.
            save_jit: Determines whether the model is saved as TorchScript
        Returns:
            YAML formatted string defining the model.
        """
        output = json.loads(
            self.to_json(
                base_key=base_key,
                file_prefix=file_prefix,
                save_models=save_models,
                save_jit=save_jit,
            )
        )
        s = yaml.dump(output, default_flow_style=None, sort_keys=False)
        return s

    def dump(
        self,
        file: Union[str, os.PathLike],
        base_key: str = "",
        save_models: bool = True,
        save_jit: bool = False,
    ):
        """Returns and optionally saves YAML formatted string defining the model.

        Args:
            file: File path to which the YAML formatted string and corresponding files are saved.
            base_key: Base key for serialization.
            save_models: Determines whether models are saved to file.
            save_jit: Determines whether the model is saved as TorchScript.
        """
        file_prefix = os.path.splitext(os.path.abspath(file))[0]
        with open(file, "w") as f:
            f.write(
                self.yaml(
                    base_key=base_key,
                    file_prefix=file_prefix,
                    save_models=save_models,
                    save_jit=save_jit,
                )
            )

    @classmethod
    def from_file(cls, filename: str):
        if not os.path.exists(filename):
            raise OSError(f"File {filename} is not found.")
        with open(filename, "r") as file:
            return cls.from_yaml(file)

    @classmethod
    def from_yaml(cls, yaml_obj: [str, TextIOWrapper]):
        return cls.model_validate(parse_config(yaml_obj, cls.model_fields))<|MERGE_RESOLUTION|>--- conflicted
+++ resolved
@@ -314,13 +314,9 @@
         """Verifies that input variables have the required default values."""
         for var in value:
             if var.default_value is None:
-<<<<<<< HEAD
-                raise ValueError(f"Input variable {var.name} must have a default value.")
-=======
                 raise ValueError(
                     f"Input variable {var.name} must have a default value."
                 )
->>>>>>> f0dd4ffd
         return value
 
     @property
